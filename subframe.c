--- conflicted
+++ resolved
@@ -150,14 +150,9 @@
      */
     /* FIXME!! I really doubt this is Big Endian compatible */
     uint8_t preamble;
-<<<<<<< HEAD
     int i = 0;   /* handy loop counter */
-    struct subframe *subp = &subframe;
-=======
-    int i;   /* handy loop counter */
     struct subframe_t *subp = &session->gpsdata.subframe;
     session->gpsdata.set |= SUBFRAME_SET; 
->>>>>>> 4e943106
     gpsd_report(LOG_IO,
 		"50B: gpsd_interpret_subframe: (%d) "
 		"%06x %06x %06x %06x %06x %06x %06x %06x %06x %06x\n",
